--- conflicted
+++ resolved
@@ -24,6 +24,7 @@
         self.name = name
         self._pars = NamedDict(name, {k:ca.DM(v) for k,v in pars.items()})     
         self.build_vars(sym_vars, name, attrs)
+
     
     def build_vars(self, sym_vars, name, attrs):
         self._state = DecisionVarDict(attr_names = list(attrs.keys()), name = name)
@@ -56,19 +57,14 @@
 
         # Torques for dynamics w/ damping
         tau = j.T@(self._pars['stiff'].T@(self._pars['rest']-x))
-<<<<<<< HEAD
-#        tau = j.T@(self._pars['stiff'].T@(self._pars['rest']-x - 2e-2*dx))
-        self._F_fn = ca.Function('F', dict(q=q, dq=dq, F=F, **self._state),
-=======
         tau -= j.T@(ca.norm_2(self._pars['stiff'])*(0.02*dx))
         self.__F_fn = ca.Function('F', dict(q=q, dq=dq, F=F, **self._state),
->>>>>>> 1f6d3a46
                                 ['q', 'dq', *self._state.keys()], ['F'])
-        self._tau_fn = ca.Function('tau', dict(q=q, dq=dq, tau=tau, **self._state),
+        self.__tau_fn = ca.Function('tau', dict(q=q, dq=dq, tau=tau, **self._state),
                                     ['q', 'dq', *self._state.keys()], ['tau'])
 
         fn_dict = dict(q=q, dq=dq, **self._state)
-        fn_output = NamedDict(self.name, {'x':x,'disp':disp,'n':n,'F':F, 'tau':tau, 'rest':self._pars['rest']})
+        fn_output = NamedDict(self.name, {'x':x,'disp':disp,'n':n,'F':F, 'rest':self._pars['rest']})
         fn_dict.update(fn_output)
         self.extended_state_fn = ca.Function('statedict_fn', fn_dict,
                                              ['q', 'dq', *self._state.keys()],
@@ -77,8 +73,8 @@
     # Filter out unnecessary parameters and call the force fn
     def get_force(self, args):
         filtered_args = {k:v for k,v in args.items() if k in ['q', 'dq']+list(self._state.keys())}
-        return self._F_fn(**filtered_args)['F']
+        return self.__F_fn(**filtered_args)['F']
 
     def get_torque(self, args):
         filtered_args = {k:v for k,v in args.items() if k in ['q', 'dq']+list(self._state.keys())}
-        return self._tau_fn(**filtered_args)['tau']
+        return self.__tau_fn(**filtered_args)['tau']
